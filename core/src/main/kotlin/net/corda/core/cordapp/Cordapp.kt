--- conflicted
+++ resolved
@@ -30,7 +30,6 @@
  * @property allFlows List of all flow classes
  * @property jarPath The path to the JAR for this CorDapp
  * @property jarHash Hash of the jar
- * @property info Cordapp metadata
  */
 @DoNotImplement
 @DeleteForDJVM
@@ -48,28 +47,5 @@
     val allFlows: List<Class<out FlowLogic<*>>>
     val jarPath: URL
     val cordappClasses: List<String>
-    val info: Info
     val jarHash: SecureHash.SHA256
-<<<<<<< HEAD
-
-    /**
-     * CorDapp's information, including vendor and version.
-     *
-     * @property shortName Cordapp's shortName
-     * @property vendor Cordapp's vendor
-     * @property version Cordapp's version
-     * @property minPlatformVersion the minimum platform version required to run this Cordapp
-     * @property targetPlatformVersion the platform version this Cordapp was tested on
-     */
-    @DoNotImplement
-    interface Info {
-        val shortName: String
-        val vendor: String
-        val version: String
-        val minPlatformVersion: Int
-        val targetPlatformVersion: Int
-        fun hasUnknownFields(): Boolean
-    }
-=======
->>>>>>> d56a80d1
 }