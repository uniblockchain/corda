--- conflicted
+++ resolved
@@ -38,14 +38,8 @@
     this?.mainAttributes?.getValue("Implementation-Version")?.let { version ->
         info = info.copy(version = version)
     }
-<<<<<<< HEAD
     val minPlatformVersion = this?.mainAttributes?.getValue("Min-Platform-Version")?.toInt() ?: 1
     val targetPlatformVersion = this?.mainAttributes?.getValue("Target-Platform-Version")?.toInt() ?: minPlatformVersion
-
-    unknown = unknown.copy(minPlatformVersion = minPlatformVersion, targetPlatformVersion = targetPlatformVersion)
-
-    return unknown
-=======
+    info = info.copy(minPlatformVersion = minPlatformVersion, targetPlatformVersion = targetPlatformVersion)
     return info
->>>>>>> d56a80d1
 }